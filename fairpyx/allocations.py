--- conflicted
+++ resolved
@@ -183,18 +183,12 @@
             agent_entitlements=self.instance.agent_entitlement,        # agent entitlement is the same as in the original instance
             agent_conflicts=self.instance.agent_conflicts,             # agent conflicts are the same as in the original instance
             agents=self.remaining_agents(),                            # agent list may be smaller than in the original instance
-<<<<<<< HEAD
-            item_capacities=self.remaining_item_capacities,            # item capacities may be smaller than in the original instance
-            item_conflicts=self.instance.item_conflicts,               # item conflicts are the same as in the original instance
-            items=self.remaining_items())                              # item list may be smaller than in the original instance
-=======
             item_capacities=self.remaining_item_capacities,            # item capacities may be smaller than in the original instance 
             item_conflicts=self.instance.item_conflicts,               # item conflicts are the same as in the original instance   
             items=self.remaining_items())                              # item list may be smaller than in the original instance 
     
     def agent_bundle_value(self, agent:any, bundle:list)->float:
         return self.instance.agent_bundle_value(agent,bundle)
->>>>>>> f76f78ca
 
     def effective_value(self, agent:any, item:any)->float:
         """
